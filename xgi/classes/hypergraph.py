--- conflicted
+++ resolved
@@ -226,10 +226,6 @@
             raise XGIError("Invalid node ID.")
         return {i for e in self._node[n] for i in self._edge[e]}.difference({n})
 
-<<<<<<< HEAD
-    def add_node(self, node, **attr):
-        """Add a node with optional attributes.
-=======
     def egonet(self, n, include_self=False):
         """The egonet of the specified node.
 
@@ -274,9 +270,8 @@
                 for e in self.nodes.memberships(n)
             ]
 
-    def add_node(self, node_for_adding, **attr):
-        """Add a single node `node_for_adding` and update node attributes.
->>>>>>> 66a07037
+    def add_node(self, node, **attr):
+        """Add a node with optional attributes.
 
         Parameters
         ----------
