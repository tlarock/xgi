"""Draw hypergraphs and simplicial complexes with matplotlib."""

from inspect import signature
from itertools import combinations

import matplotlib.pyplot as plt
import numpy as np
from matplotlib import cm
from matplotlib.patches import FancyArrow
from mpl_toolkits.mplot3d.art3d import Line3DCollection, Poly3DCollection
from networkx import spring_layout
from scipy.spatial import ConvexHull

from .. import convert
from ..algorithms import max_edge_order, unique_edge_sizes
from ..core import DiHypergraph, Hypergraph, SimplicialComplex
from ..exception import XGIError
<<<<<<< HEAD
from ..stats import IDStat
=======
>>>>>>> 52e6aaca
from .draw_utils import (
    _CCW_sort,
    _color_arg_to_dict,
    _draw_init,
    _scalar_arg_to_dict,
    _update_lims,
)
from .layout import _augmented_projection, barycenter_spring_layout

__all__ = [
    "draw",
    "draw_nodes",
    "draw_hyperedges",
    "draw_simplices",
    "draw_node_labels",
    "draw_hyperedge_labels",
    "draw_hypergraph_hull",
    "draw_multilayer",
    "draw_dihypergraph",
]


def draw(
    H,
    pos=None,
    ax=None,
    dyad_color="black",
    dyad_lw=1.5,
    edge_fc=None,
    node_fc="white",
    node_ec="black",
    node_lw=1,
    node_size=15,
    max_order=None,
    node_labels=False,
    hyperedge_labels=False,
    aspect="equal",
    **kwargs,
):
    """Draw hypergraph or simplicial complex.

    Parameters
    ----
    H : Hypergraph or SimplicialComplex.
        Hypergraph to draw
    pos : dict, optional
        If passed, this dictionary of positions node_id:(x,y) is used for placing the
        0-simplices.  If None (default), use the `barycenter_spring_layout` to compute
        the positions.
    ax : matplotlib.pyplot.axes, optional
        Axis to draw on. If None (default), get the current axes.
    dyad_color : str, dict, iterable, or EdgeStat, optional
        Color of the dyadic links.  If str, use the same color for all edges. If a dict,
        must contain (edge_id: color_str) pairs.  If iterable, assume the colors are
        specified in the same order as the edges are found in H.edges. If EdgeStat, use
        a colormap (specified with dyad_color_cmap) associated to it. By default,
        "black".
    dyad_lw : int, float, dict, iterable, or EdgeStat, optional
        Line width of edges of order 1 (dyadic links).  If int or float, use the same
        width for all edges.  If a dict, must contain (edge_id: width) pairs.  If
        iterable, assume the widths are specified in the same order as the edges are
        found in H.edges. If EdgeStat, use a monotonic linear interpolation defined
        between min_dyad_lw and max_dyad_lw. By default, 1.5.
    edge_fc : str, dict, iterable, or EdgeStat, optional
        Color of the hyperedges.  If str, use the same color for all nodes.  If a dict,
        must contain (edge_id: color_str) pairs.  If other iterable, assume the colors
        are specified in the same order as the hyperedges are found in H.edges. If
        EdgeStat, use the colormap specified with edge_fc_cmap. If None (default), use
        the H.edges.size.
    node_fc : str, dict, iterable, or NodeStat, optional
        Color of the nodes.  If str, use the same color for all nodes.  If a dict, must
        contain (node_id: color_str) pairs.  If other iterable, assume the colors are
        specified in the same order as the nodes are found in H.nodes. If NodeStat, use
        the colormap specified with node_fc_cmap. By default, "white".
    node_ec : str, dict, iterable, or NodeStat, optional
        Color of node borders.  If str, use the same color for all nodes.  If a dict,
        must contain (node_id: color_str) pairs.  If other iterable, assume the colors
        are specified in the same order as the nodes are found in H.nodes. If NodeStat,
        use the colormap specified with node_ec_cmap. By default, "black".
    node_lw : int, float, dict, iterable, or NodeStat, optional
        Line width of the node borders in pixels.  If int or float, use the same width
        for all node borders.  If a dict, must contain (node_id: width) pairs.  If
        iterable, assume the widths are specified in the same order as the nodes are
        found in H.nodes. If NodeStat, use a monotonic linear interpolation defined
        between min_node_lw and max_node_lw. By default, 1.
    node_size : int, float, dict, iterable, or NodeStat, optional
        Radius of the nodes in pixels.  If int or float, use the same radius for all
        nodes.  If a dict, must contain (node_id: radius) pairs.  If iterable, assume
        the radiuses are specified in the same order as the nodes are found in
        H.nodes. If NodeStat, use a monotonic linear interpolation defined between
        min_node_size and max_node_size. By default, 15.
    max_order : int, optional
        Maximum of hyperedges to plot. If None (default), plots all orders.
    node_labels : bool or dict, optional
        If True, draw ids on the nodes. If a dict, must contain (node_id: label) pairs.
        By default, False.
    hyperedge_labels : bool or dict, optional
        If True, draw ids on the hyperedges. If a dict, must contain (edge_id: label)
        pairs.  By default, False.
    aspect : {"auto", "equal"} or float, optional
        Set the aspect ratio of the axes scaling, i.e. y/x-scale. `aspect` is passed
        directly to matplotlib's `ax.set_aspect()`. Default is `equal`. See full
<<<<<<< HEAD
=======
        Set the aspect ratio of the axes scaling, i.e. y/x-scale. `aspect` is passed
        directly to matplotlib's `ax.set_aspect()`. Default is `equal`. See full
>>>>>>> 52e6aaca
        description at
        https://matplotlib.org/stable/api/_as_gen/matplotlib.axes.Axes.set_aspect.html
    **kwargs : optional args
        Alternate default values. Values that can be overwritten are the following:
        * min_node_size
        * max_node_size
        * min_node_lw
        * max_node_lw
        * min_dyad_lw
        * max_dyad_lw
        * node_fc_cmap
        * node_ec_cmap
        * dyad_color_cmap
        * edge_fc_cmap

    Examples
    --------
    >>> import xgi
    >>> H = xgi.Hypergraph()
    >>> H.add_edges_from([[1,2,3],[3,4],[4,5,6,7],[7,8,9,10,11]])
    >>> ax = xgi.draw(H, pos=xgi.barycenter_spring_layout(H))

    See Also
    --------
    draw_nodes
    draw_hyperedges
    draw_simplices
    draw_node_labels
    draw_hyperedge_labels

    """
    settings = {
        "min_node_size": 10.0,
        "max_node_size": 30.0,
        "min_dyad_lw": 2.0,
        "max_dyad_lw": 10.0,
        "min_node_lw": 1.0,
        "max_node_lw": 5.0,
        "node_fc_cmap": cm.Reds,
        "node_ec_cmap": cm.Greys,
        "edge_fc_cmap": cm.Blues,
        "dyad_color_cmap": cm.Greys,
    }

    settings.update(kwargs)

    if edge_fc is None:
        edge_fc = H.edges.size

    ax, pos = _draw_init(H, ax, pos)

    if not max_order:
        max_order = max_edge_order(H)

    if isinstance(H, SimplicialComplex):
        draw_simplices(
            H,
            pos,
            ax,
            dyad_color,
            dyad_lw,
            edge_fc,
            max_order,
            settings,
            hyperedge_labels,
            **kwargs,
        )
    elif isinstance(H, Hypergraph):
        draw_hyperedges(
            H,
            pos,
            ax,
            dyad_color,
            dyad_lw,
            edge_fc,
            max_order,
            settings,
            hyperedge_labels,
            **kwargs,
        )
    else:
        raise XGIError("The input must be a SimplicialComplex or Hypergraph")

    draw_nodes(
        H,
        pos,
        ax,
        node_fc,
        node_ec,
        node_lw,
        node_size,
        max_order,
        settings,
        node_labels,
        **kwargs,
    )

    # compute axis limits
    _update_lims(pos, ax)

    ax.set_aspect(aspect, "datalim")

    return ax


def draw_nodes(
    H,
    pos=None,
    ax=None,
    node_fc="white",
    node_ec="black",
    node_lw=1,
    node_size=15,
    zorder=None,
    settings=None,
    node_labels=False,
    **kwargs,
):
    """Draw the nodes of a hypergraph

    Parameters
    ----------
    H : Hypergraph or SimplicialComplex
        Higher-order network to plot.
    ax : matplotlib.pyplot.axes, optional
        Axis to draw on. If None (default), get the current axes.
    pos : dict, optional
        If passed, this dictionary of positions node_id:(x,y) is used for placing the
        0-simplices.  If None (default), use the `barycenter_spring_layout` to compute
        the positions.
    node_fc : str, dict, iterable, or NodeStat, optional
        Color of the nodes.  If str, use the same color for all nodes.  If a dict, must
        contain (node_id: color_str) pairs.  If other iterable, assume the colors are
        specified in the same order as the nodes are found in H.nodes. If NodeStat, use
        the colormap specified with node_fc_cmap. By default, "white".
    node_ec : str, dict, iterable, or NodeStat, optional
        Color of node borders.  If str, use the same color for all nodes.  If a dict,
        must contain (node_id: color_str) pairs.  If other iterable, assume the colors
        are specified in the same order as the nodes are found in H.nodes. If NodeStat,
        use the colormap specified with node_ec_cmap. By default, "black".
    node_lw : int, float, dict, iterable, or EdgeStat, optional
        Line width of the node borders in pixels.  If int or float, use the same width
        for all node borders.  If a dict, must contain (node_id: width) pairs.  If
        iterable, assume the widths are specified in the same order as the nodes are
        found in H.nodes. If NodeStat, use a monotonic linear interpolation defined
        between min_node_lw and max_node_lw. By default, 1.
    node_size : int, float, dict, iterable, or NodeStat, optional
        Radius of the nodes in pixels.  If int or float, use the same radius for all
        nodes.  If a dict, must contain (node_id: radius) pairs.  If iterable, assume
        the radiuses are specified in the same order as the nodes are found in
        H.nodes. If NodeStat, use a monotonic linear interpolation defined between
        min_node_size and max_node_size. By default, 15.
    zorder : int
        The layer on which to draw the nodes.
    node_labels : bool or dict
        If True, draw ids on the nodes. If a dict, must contain (node_id: label) pairs.
    settings : dict
        Default parameters. Keys that may be useful to override default settings:
        * min_node_size
        * max_node_size
        * min_node_lw
        * max_node_lw
        * node_fc_cmap
        * node_ec_cmap
    kwargs : optional keywords
        See `draw_node_labels` for a description of optional keywords.

    See Also
    --------
    draw
    draw_hyperedges
    draw_simplices
    draw_node_labels
    draw_hyperedge_labels

    """

    if settings is None:
        settings = {
            "min_node_size": 10.0,
            "max_node_size": 30.0,
            "min_node_lw": 1.0,
            "max_node_lw": 5.0,
            "node_fc_cmap": cm.Reds,
            "node_ec_cmap": cm.Greys,
        }

    settings.update(kwargs)

    ax, pos = _draw_init(H, ax, pos)

    # Note Iterable covers lists, tuples, ranges, generators, np.ndarrays, etc
    node_fc = _color_arg_to_dict(node_fc, H.nodes, settings["node_fc_cmap"])
    node_ec = _color_arg_to_dict(node_ec, H.nodes, settings["node_ec_cmap"])
    node_lw = _scalar_arg_to_dict(
        node_lw,
        H.nodes,
        settings["min_node_lw"],
        settings["max_node_lw"],
    )
    node_size = _scalar_arg_to_dict(
        node_size, H.nodes, settings["min_node_size"], settings["max_node_size"]
    )

    (x, y, s, c, ec, lw,) = zip(
        *[
            (
                pos[i][0],
                pos[i][1],
                node_size[i] ** 2,
                node_fc[i],
                node_ec[i],
                node_lw[i],
            )
            for i in H.nodes
        ]
    )
    ax.scatter(x=x, y=y, s=s, c=c, edgecolors=ec, linewidths=lw, zorder=zorder)

    if node_labels:
        # Get all valid keywords by inspecting the signatures of draw_node_labels
        valid_label_kwds = signature(draw_node_labels).parameters.keys()
        # Remove the arguments of this function (draw_networkx)
        valid_label_kwds = valid_label_kwds - {"H", "pos", "ax", "node_labels"}
        if any([k not in valid_label_kwds for k in kwargs]):
            invalid_args = ", ".join([k for k in kwargs if k not in valid_label_kwds])
            raise ValueError(f"Received invalid argument(s): {invalid_args}")
        label_kwds = {k: v for k, v in kwargs.items() if k in valid_label_kwds}
        draw_node_labels(H, pos, node_labels, ax_nodes=ax, **label_kwds)

    # compute axis limits
    _update_lims(pos, ax)

    return ax


def draw_hyperedges(
    H,
    pos=None,
    ax=None,
    dyad_color="black",
    dyad_lw=1.5,
    edge_fc=None,
    max_order=None,
    settings=None,
    hyperedge_labels=False,
    **kwargs,
):
    """Draw hyperedges.

    Parameters
    ----------
    H : Hypergraph
    ax : matplotlib.pyplot.axes, optional
        Axis to draw on. If None (default), get the current axes.
    pos : dict, optional
        If passed, this dictionary of positions node_id:(x,y) is used for placing the
        0-simplices.  If None (default), use the `barycenter_spring_layout` to compute
        the positions.
    dyad_color : str, dict, iterable, or EdgeStat, optional
        Color of the dyadic links.  If str, use the same color for all edges. If a dict,
        must contain (edge_id: color_str) pairs.  If iterable, assume the colors are
        specified in the same order as the edges are found in H.edges. If EdgeStat, use
        a colormap (specified with dyad_color_cmap) associated to it. By default,
        "black".
    dyad_lw : int, float, dict, iterable, or EdgeStat, optional
        Line width of edges of order 1 (dyadic links).  If int or float, use the same
        width for all edges.  If a dict, must contain (edge_id: width) pairs.  If
        iterable, assume the widths are specified in the same order as the edges are
        found in H.edges. If EdgeStat, use a monotonic linear interpolation defined
        between min_dyad_lw and max_dyad_lw. By default, 1.5.
    edge_fc : str, dict, iterable, or EdgeStat, optional
        Color of the hyperedges.  If str, use the same color for all nodes.  If a dict,
        must contain (edge_id: color_str) pairs.  If other iterable, assume the colors
        are specified in the same order as the hyperedges are found in H.edges. If
        EdgeStat, use the colormap specified with edge_fc_cmap. If None (default), color
        by edge size.
    max_order : int, optional
        Maximum of hyperedges to plot. By default, None.
    hyperedge_labels : bool or dict, optional
        If True, draw ids on the hyperedges. If a dict, must contain (edge_id: label)
        pairs.  By default, None.
    settings : dict
        Default parameters. Keys that may be useful to override default settings:
        * min_dyad_lw
        * max_dyad_lw
        * dyad_color_cmap
        * edge_fc_cmap
    kwargs : optional keywords
        See `draw_hyperedge_labels` for a description of optional keywords.

    Raises
    ------
    XGIError
        If a SimplicialComplex is passed.

    See Also
    --------
    draw
    draw_nodes
    draw_simplices
    draw_node_labels
    draw_hyperedge_labels

    """

    ax, pos = _draw_init(H, ax, pos)

    if max_order is None:
        max_order = max_edge_order(H)

    if edge_fc is None:
        edge_fc = H.edges.size

    if settings is None:
        settings = {
            "min_dyad_lw": 2.0,
            "max_dyad_lw": 10.0,
            "edge_fc_cmap": cm.Blues,
            "dyad_color_cmap": cm.Greys,
        }

    settings.update(kwargs)

    dyad_color = _color_arg_to_dict(dyad_color, H.edges, settings["dyad_color_cmap"])
    dyad_lw = _scalar_arg_to_dict(
        dyad_lw, H.edges, settings["min_dyad_lw"], settings["max_dyad_lw"]
    )

    edge_fc = _color_arg_to_dict(edge_fc, H.edges, settings["edge_fc_cmap"])

    # Looping over the hyperedges of different order (reversed) -- nodes will be plotted
    # separately
    for id, he in H.edges.members(dtype=dict).items():
        d = len(he) - 1
        if d > max_order:
            continue
        if d == 1:
            # Drawing the edges
            he = list(he)
            x_coords = [pos[he[0]][0], pos[he[1]][0]]
            y_coords = [pos[he[0]][1], pos[he[1]][1]]
            line = plt.Line2D(
                x_coords,
                y_coords,
                color=dyad_color[id],
                lw=dyad_lw[id],
                zorder=max_order - 1,
            )
            ax.add_line(line)
        else:
            # Hyperedges of order d (d=2: triangles, etc.)
            # Filling the polygon
            coordinates = [[pos[n][0], pos[n][1]] for n in he]
            # Sorting the points counterclockwise (needed to have the correct filling)
            sorted_coordinates = _CCW_sort(coordinates)
            obj = plt.Polygon(
                sorted_coordinates,
                facecolor=edge_fc[id],
                alpha=0.4,
                zorder=max_order - d,
            )
            ax.add_patch(obj)

    if hyperedge_labels:
        # Get all valid keywords by inspecting the signatures of draw_node_labels
        valid_label_kwds = signature(draw_hyperedge_labels).parameters.keys()
        # Remove the arguments of this function (draw_networkx)
        valid_label_kwds = valid_label_kwds - {"H", "pos", "ax", "hyperedge_labels"}
        if any([k not in valid_label_kwds for k in kwargs]):
            invalid_args = ", ".join([k for k in kwargs if k not in valid_label_kwds])
            raise ValueError(f"Received invalid argument(s): {invalid_args}")
        label_kwds = {k: v for k, v in kwargs.items() if k in valid_label_kwds}
        draw_hyperedge_labels(H, pos, hyperedge_labels, ax_edges=ax, **label_kwds)

    # compute axis limits
    _update_lims(pos, ax)

    return ax


def draw_simplices(
    SC,
    pos=None,
    ax=None,
    dyad_color="black",
    dyad_lw=1.5,
    edge_fc=None,
    max_order=None,
    settings=None,
    hyperedge_labels=False,
    **kwargs,
):
    """Draw maximal simplices and pairwise faces.

    Parameters
    ----------
    SC : SimplicialComplex
        Simplicial complex to draw
    ax : matplotlib.pyplot.axes, optional
        Axis to draw on. If None (default), get the current axes.
    pos : dict, optional
        If passed, this dictionary of positions node_id:(x,y) is used for placing the
        0-simplices.  If None (default), use the `barycenter_spring_layout` to compute
        the positions.
    dyad_color : str, dict, iterable, or EdgeStat, optional
        Color of the dyadic links.  If str, use the same color for all edges. If a dict,
        must contain (edge_id: color_str) pairs.  If iterable, assume the colors are
        specified in the same order as the edges are found in H.edges. If EdgeStat, use
        a colormap (specified with dyad_color_cmap) associated to it. By default,
        "black".
    dyad_lw : int, float, dict, iterable, or EdgeStat, optional
        Line width of edges of order 1 (dyadic links).  If int or float, use the same
        width for all edges.  If a dict, must contain (edge_id: width) pairs.  If
        iterable, assume the widths are specified in the same order as the edges are
        found in H.edges. If EdgeStat, use a monotonic linear interpolation defined
        between min_dyad_lw and max_dyad_lw. By default, 1.5.
    edge_fc : str, dict, iterable, or EdgeStat, optional
        Color of the hyperedges.  If str, use the same color for all nodes.  If a dict,
        must contain (edge_id: color_str) pairs.  If other iterable, assume the colors
        are specified in the same order as the hyperedges are found in H.edges. If
        EdgeStat, use the colormap specified with edge_fc_cmap. If None (default), color
        by simplex size.
    max_order : int, optional
        Maximum of hyperedges to plot. By default, None.
    hyperedge_labels : bool or dict, optional
        If True, draw ids on the hyperedges. If a dict, must contain (edge_id: label)
        pairs.  Note, we plot only the maximal simplices so if you pass a dict be
        careful to match its keys with the new edge ids in the converted
        SimplicialComplex. These may differ from the edge ids in the given SC. By
        default, False.
    settings : dict
        Default parameters. Keys that may be useful to override default settings:
        * min_dyad_lw
        * max_dyad_lw
        * dyad_color_cmap
        * edge_fc_cmap
    kwargs : optional keywords
        See `draw_hyperedge_labels` for a description of optional keywords.


    Raises
    ------
    XGIError
        If a Hypergraph is passed.

    See Also
    --------
    draw
    draw_nodes
    draw_hyperedges
    draw_node_labels
    draw_hyperedge_labels

    """

    if max_order:
        max_edges = SC.edges.filterby("order", max_order, "leq").members()
        SC = SimplicialComplex(max_edges)  # SC without simplices larger than max_order

    # Plot only the maximal simplices, thus let's convert the SC to H
    H_ = convert.from_max_simplices(SC)

    if not max_order:
        max_order = max_edge_order(H_)

    ax, pos = _draw_init(H_, ax, pos)

    if edge_fc is None:
        edge_fc = H_.edges.size

    if settings is None:
        settings = {
            "min_dyad_lw": 2.0,
            "max_dyad_lw": 10.0,
            "edge_fc_cmap": cm.Blues,
            "dyad_color_cmap": cm.Greys,
        }

    settings.update(kwargs)

    dyad_color = _color_arg_to_dict(dyad_color, H_.edges, settings["dyad_color_cmap"])
    dyad_lw = _scalar_arg_to_dict(
        dyad_lw,
        H_.edges,
        settings["min_dyad_lw"],
        settings["max_dyad_lw"],
    )

    edge_fc = _color_arg_to_dict(edge_fc, H_.edges, settings["edge_fc_cmap"])

    # Looping over the hyperedges of different order (reversed) -- nodes will be plotted
    # separately
    for id, he in H_.edges.members(dtype=dict).items():
        d = len(he) - 1

        if d == 1:
            # Drawing the edges
            he = list(he)
            x_coords = [pos[he[0]][0], pos[he[1]][0]]
            y_coords = [pos[he[0]][1], pos[he[1]][1]]

            line = plt.Line2D(
                x_coords,
                y_coords,
                color=dyad_color[id],
                lw=dyad_lw[id],
                zorder=max_order - 1,
            )
            ax.add_line(line)
        else:
            # Hyperedges of order d (d=2: triangles, etc.)
            # Filling the polygon
            coordinates = [[pos[n][0], pos[n][1]] for n in he]
            # Sorting the points counterclockwise (needed to have the correct filling)
            sorted_coordinates = _CCW_sort(coordinates)
            obj = plt.Polygon(
                sorted_coordinates,
                facecolor=edge_fc[id],
                alpha=0.4,
                zorder=max_order - d,
            )
            ax.add_patch(obj)
            # Drawing all the edges within
            for i, j in combinations(sorted_coordinates, 2):
                x_coords = [i[0], j[0]]
                y_coords = [i[1], j[1]]
                line = plt.Line2D(
                    x_coords,
                    y_coords,
                    color=dyad_color[id],
                    lw=dyad_lw[id],
                    zorder=max_order - 1,
                )
                ax.add_line(line)

    if hyperedge_labels:
        # Get all valid keywords by inspecting the signatures of draw_node_labels
        valid_label_kwds = signature(draw_hyperedge_labels).parameters.keys()
        # Remove the arguments of this function (draw_networkx)
        valid_label_kwds = valid_label_kwds - {"H", "pos", "ax", "hyperedge_labels"}
        if any([k not in valid_label_kwds for k in kwargs]):
            invalid_args = ", ".join([k for k in kwargs if k not in valid_label_kwds])
            raise ValueError(f"Received invalid argument(s): {invalid_args}")
        label_kwds = {k: v for k, v in kwargs.items() if k in valid_label_kwds}
        draw_hyperedge_labels(H_, pos, hyperedge_labels, ax_edges=ax, **label_kwds)

    # compute axis limits
    _update_lims(pos, ax)

    return ax


def draw_node_labels(
    H,
    pos,
    node_labels=False,
    font_size_nodes=10,
    font_color_nodes="black",
    font_family_nodes="sans-serif",
    font_weight_nodes="normal",
    alpha_nodes=None,
    bbox_nodes=None,
    horizontalalignment_nodes="center",
    verticalalignment_nodes="center",
    ax_nodes=None,
    clip_on_nodes=True,
):
    """Draw node labels on the hypergraph or simplicial complex.

    Parameters
    ----------
    H : Hypergraph or SimplicialComplex.
    pos : dict
        Dictionary of positions node_id:(x,y).
    node_labels : bool or dict, optional
        If True, draw ids on the nodes. If a dict, must contain (node_id: label) pairs.
        By default, False.
    font_size_nodes : int, optional
        Font size for text labels, by default 10.
    font_color_nodes : str, optional
        Font color string, by default "black".
    font_family_nodes : str, optional
        Font family, by default "sans-serif".
    font_weight_nodes : str (default='normal')
        Font weight.
    alpha_nodes : float, optional
        The text transparency, by default None.
    bbox_nodes : Matplotlib bbox, optional
        Specify text box properties (e.g. shape, color etc.) for node labels.
        When it is None (default), use Matplotlib's ax.text default
    horizontalalignment_nodes : str, optional
        Horizontal alignment {'center', 'right', 'left'}.
        By default, "center".
    verticalalignment_nodes : str, optional
        Vertical alignment {'center', 'top', 'bottom', 'baseline', 'center_baseline'}.
        By default, "center".
    ax_nodes : matplotlib.pyplot.axes, optional
        Draw the graph in the specified Matplotlib axes.
        By default, None.
    clip_on_nodes : bool, optional
        Turn on clipping of node labels at axis boundaries.
        By default, True.

    Returns
    -------
    dict
        `dict` of labels keyed by node id.

    See Also
    --------
    draw
    draw_nodes
    draw_hyperedges
    draw_simplices
    draw_hyperedge_labels
    """
    if ax_nodes is None:
        ax = plt.gca()
    else:
        ax = ax_nodes

    if node_labels is True:
        node_labels = {id: id for id in H.nodes}

    # Plot the labels in the last layer
    zorder = max_edge_order(H) + 1

    text_items = {}
    for idx, label in node_labels.items():
        (x, y) = pos[idx]

        if not isinstance(label, str):
            label = str(label)

        t = ax.text(
            x,
            y,
            label,
            size=font_size_nodes,
            color=font_color_nodes,
            family=font_family_nodes,
            weight=font_weight_nodes,
            alpha=alpha_nodes,
            horizontalalignment=horizontalalignment_nodes,
            verticalalignment=verticalalignment_nodes,
            transform=ax.transData,
            bbox=bbox_nodes,
            clip_on=clip_on_nodes,
            zorder=zorder,
        )
        text_items[idx] = t

    return text_items


def draw_hyperedge_labels(
    H,
    pos,
    hyperedge_labels=False,
    font_size_edges=10,
    font_color_edges="black",
    font_family_edges="sans-serif",
    font_weight_edges="normal",
    alpha_edges=None,
    bbox_edges=None,
    horizontalalignment_edges="center",
    verticalalignment_edges="center",
    ax_edges=None,
    rotate_edges=False,
    clip_on_edges=True,
):
    """Draw hyperedge labels on the hypegraph or simplicial complex.

    Parameters
    ----------
    H : Hypergraph.
    pos : dict
        Dictionary of positions node_id:(x,y).
    hyperedge_labels : bool or dict, optional
        If True, draw ids on the hyperedges. If a dict, must contain (edge_id: label)
        pairs.  By default, False.
    font_size_edges : int, optional
        Font size for text labels, by default 10.
    font_color_edges : str, optional
        Font color string, by default "black".
    font_family_edges : str (default='sans-serif')
        Font family.
    font_weight_edges : str (default='normal')
        Font weight.
    alpha_edges : float, optional
        The text transparency, by default None.
    bbox_edges : Matplotlib bbox, optional
        Specify text box properties (e.g. shape, color etc.) for edge labels.
        By default, {boxstyle='round', ec=(1.0, 1.0, 1.0), fc=(1.0, 1.0, 1.0)}
    horizontalalignment_edges : str, optional
        Horizontal alignment {'center', 'right', 'left'}.
        By default, "center".
    verticalalignment_edges: str, optional
        Vertical alignment {'center', 'top', 'bottom', 'baseline', 'center_baseline'}.
        By default, "center".
    ax_edges : matplotlib.pyplot.axes, optional
        Draw the graph in the specified Matplotlib axes. By default, None.
    rotate_edges : bool, optional
        Rotate edge labels for dyadic links to lie parallel to edges, by default False.
    clip_on_edges: bool, optional
        Turn on clipping of hyperedge labels at axis boundaries, by default True.

    Returns
    -------
    dict
        `dict` of labels keyed by hyperedge id.

    See Also
    --------
    draw
    draw_nodes
    draw_hyperedges
    draw_simplices
    draw_node_labels

    """
    if ax_edges is None:
        ax = plt.gca()
    else:
        ax = ax_edges

    if hyperedge_labels is True:
        hyperedge_labels = {id: id for id in H.edges}

    text_items = {}
    for id, label in hyperedge_labels.items():
        he = H.edges.members(id)
        coordinates = [[pos[n][0], pos[n][1]] for n in he]
        x, y = np.mean(coordinates, axis=0)

        if len(he) == 2:
            # Rotate edge labels for dyadic links to lie parallel to edges
            if rotate_edges:
                x_diff, y_diff = np.subtract(coordinates[1], coordinates[0])
                angle = np.arctan2(y_diff, x_diff) / (2.0 * np.pi) * 360
                # Make label orientation "right-side-up"
                if angle > 90:
                    angle -= 180
                if angle < -90:
                    angle += 180
                # Transform data coordinate angle to screen coordinate angle
                xy = np.array((x, y))
                trans_angle = ax.transData.transform_angles(
                    np.array((angle,)), xy.reshape((1, 2))
                )[0]
            else:
                trans_angle = 0.0
        else:
            trans_angle = 0.0

        # Use default box of white with white border
        if bbox_edges is None:
            bbox = dict(boxstyle="round", ec=(1.0, 1.0, 1.0), fc=(1.0, 1.0, 1.0))
        else:
            bbox = bbox_edges

        if not isinstance(label, str):
            label = str(label)

        t = ax.text(
            x,
            y,
            label,
            size=font_size_edges,
            color=font_color_edges,
            family=font_family_edges,
            weight=font_weight_edges,
            alpha=alpha_edges,
            horizontalalignment=horizontalalignment_edges,
            verticalalignment=verticalalignment_edges,
            rotation=trans_angle,
            transform=ax.transData,
            bbox=bbox,
            clip_on=clip_on_edges,
        )
        text_items[id] = t

    return text_items


def _draw_hull(node_pos, ax, edges_ec, facecolor, alpha, zorder, radius):
    """Draw a convex hull encompassing the nodes in node_pos

    Parameters
    ----------
    node_pos : np.array
        nx2 dimensional array containing positions of the nodes
    ax : matplotlib.pyplot.axes
    edges_ec : str
        Color of the border of the convex hull
    facecolor : str
        Filling color of the convex hull
    alpha : float
        Transparency of the convex hull
    radius : float
        Radius of the convex hull in the vicinity of the nodes.

    Returns
    -------
    ax : matplotlib.pyplot.axes

    """

    thetas = np.linspace(0, 2 * np.pi, num=100, endpoint=False)
    offsets = radius * np.array([np.cos(thetas), np.sin(thetas)]).T
    points = np.vstack([p + offsets for p in node_pos])
    points = np.vstack([node_pos, points])

    hull = ConvexHull(points)

    for simplex in hull.simplices:
        ax.plot(points[simplex, 0], points[simplex, 1], color=edges_ec, zorder=zorder)
    ax.fill(
        points[hull.vertices, 0],
        points[hull.vertices, 1],
        color=facecolor,
        alpha=alpha,
        zorder=zorder,
    )

    return ax


def draw_hypergraph_hull(
    H,
    pos=None,
    ax=None,
    dyad_color="black",
    edge_fc=None,
    edge_ec=None,
    node_fc="tab:blue",
    node_ec="black",
    node_lw=1,
    node_size=7,
    max_order=None,
    node_labels=False,
    hyperedge_labels=False,
    radius=0.05,
    aspect="equal",
    **kwargs,
):
    """Draw hypergraphs displaying the hyperedges of order k>1 as convex hulls


    Parameters
    ----------
    H : Hypergraph
    pos : dict, optional
        If passed, this dictionary of positions node_id:(x,y) is used for placing the
        nodes.  If None (default), use the `barycenter_spring_layout` to compute the
        positions.
    ax : matplotlib.pyplot.axes, optional
        Axis to draw on. If None (default), get the current axes.
    dyad_color : str, dict, iterable, or EdgeStat, optional
        Color of the dyadic links.  If str, use the same color for all edges. If a dict,
        must contain (edge_id: color_str) pairs.  If iterable, assume the colors are
        specified in the same order as the edges are found in H.edges. If EdgeStat, use
        a colormap (specified with dyad_color_cmap) associated to it. By default,
        "black".
    edge_fc : str, dict, iterable, or EdgeStat, optional
        Color of the hyperedges of order k>1.  If str, use the same color for all
        hyperedges of order k>1.  If a dict, must contain (edge_id: color_str) pairs.
        If other iterable, assume the colors are specified in the same order as the
        hyperedges are found in H.edges. If EdgeStat, use the colormap specified with
        edge_fc_cmap. If None (default), use the H.edges.size.
    edge_ec : str, dict, iterable, or EdgeStat, optional
        Color of the borders of the hyperdges of order k>1.  If str, use the same color
        for all edges. If a dict, must contain (edge_id: color_str) pairs.  If iterable,
        assume the colors are specified in the same order as the edges are found in
        H.edges. If EdgeStat, use a colormap (specified with edge_ec_cmap) associated to
        it. If None (default), use the H.edges.size.
    node_fc : node_fc : str, dict, iterable, or NodeStat, optional
        Color of the nodes.  If str, use the same color for all nodes.  If a dict, must
        contain (node_id: color_str) pairs.  If other iterable, assume the colors are
        specified in the same order as the nodes are found in H.nodes. If NodeStat, use
        the colormap specified with node_fc_cmap. By default, "tab:blue".
    node_ec : str, dict, iterable, or NodeStat, optional
        Color of node borders.  If str, use the same color for all nodes.  If a dict,
        must contain (node_id: color_str) pairs.  If other iterable, assume the colors
        are specified in the same order as the nodes are found in H.nodes. If NodeStat,
        use the colormap specified with node_ec_cmap. By default, "black".
    node_lw : int, float, dict, iterable, or EdgeStat, optional
        Line width of the node borders in pixels.  If int or float, use the same width
        for all node borders.  If a dict, must contain (node_id: width) pairs.  If
        iterable, assume the widths are specified in the same order as the nodes are
        found in H.nodes. If NodeStat, use a monotonic linear interpolation defined
        between min_node_lw and max_node_lw. By default, 1.
    node_size : int, float, dict, iterable, or NodeStat, optional
        Radius of the nodes in pixels.  If int or float, use the same radius for all
        nodes.  If a dict, must contain (node_id: radius) pairs.  If iterable, assume
        the radiuses are specified in the same order as the nodes are found in
        H.nodes. If NodeStat, use a monotonic linear interpolation defined between
        min_node_size and max_node_size. By default, 7.
    max_order : int, optional
        Maximum of hyperedges to plot. If None (default), plots all orders.
    node_labels : bool, or dict, optional
        If True, draw ids on the nodes. If a dict, must contain (node_id: label) pairs.
        By default, False
    hyperedge_labels : bool, or dict, optional
        If True, draw ids on the hyperedges. If a dict, must contain (edge_id: label)
        pairs.  By default, False.
    radius : float, optional
        Radius of the convex hull in the vicinity of the nodes, by default 0.05.
    aspect : {"auto", "equal"} or float, optional
        Set the aspect ratio of the axes scaling, i.e. y/x-scale. `aspect` is passed
        directly to matplotlib's `ax.set_aspect()`. Default is `equal`. See full
        description at
        https://matplotlib.org/stable/api/_as_gen/matplotlib.axes.Axes.set_aspect.html
    **kwargs : optional args
        Alternate default values. Values that can be overwritten are the following:
        * min_node_size
        * max_node_size
        * min_node_lw
        * max_node_lw
        * node_fc_cmap
        * node_ec_cmap
        * dyad_color_cmap
        * edge_fc_cmap
        * edge_ec_cmap
        * alpha

    Returns
    -------
    ax : matplotlib.pyplot.axes

    See Also
    --------
    draw

    """

    settings = {
        "min_node_size": 5.0,
        "max_node_size": 30.0,
        "min_node_lw": 1.0,
        "max_node_lw": 5.0,
        "node_fc_cmap": cm.Reds,
        "node_ec_cmap": cm.Greys,
        "dyad_color_cmap": cm.Greys,
        "edge_fc_cmap": cm.Blues,
        "edge_ec_cmap": cm.Greys,
        "alpha": 0.4,
    }

    alpha = settings["alpha"]

    if edge_fc is None:
        edge_fc = H.edges.size

    edge_fc = _color_arg_to_dict(edge_fc, H.edges, settings["edge_fc_cmap"])

    if edge_ec is None:
        edge_ec = H.edges.size

    edge_ec = _color_arg_to_dict(edge_ec, H.edges, settings["edge_ec_cmap"])

    settings.update(kwargs)

    ax, pos = _draw_init(H, ax, pos)

    if not max_order:
        max_order = max_edge_order(H)

    dyad_color = _color_arg_to_dict(dyad_color, H.edges, settings["dyad_color_cmap"])

    for id, he in H._edge.items():
        d = len(he) - 1
        if d > max_order:
            continue
        if d == 1:
            # Drawing the edges
            he = list(he)
            x_coords = [pos[he[0]][0], pos[he[1]][0]]
            y_coords = [pos[he[0]][1], pos[he[1]][1]]
            line = plt.Line2D(
                x_coords,
                y_coords,
                color=dyad_color[id],
                zorder=max_order - 1,
                alpha=1,
            )
            ax.add_line(line)

        else:
            coordinates = [[pos[n][0], pos[n][1]] for n in he]
            _draw_hull(
                node_pos=np.array(coordinates),
                ax=ax,
                edges_ec=edge_ec[id],
                facecolor=edge_fc[id],
                alpha=alpha,
                zorder=max_order - d,
                radius=radius,
            )

    if hyperedge_labels:
        # Get all valid keywords by inspecting the signatures of draw_node_labels
        valid_label_kwds = signature(draw_hyperedge_labels).parameters.keys()
        # Remove the arguments of this function (draw_networkx)
        valid_label_kwds = valid_label_kwds - {"H", "pos", "ax", "hyperedge_labels"}
        if any([k not in valid_label_kwds for k in kwargs]):
            invalid_args = ", ".join([k for k in kwargs if k not in valid_label_kwds])
            raise ValueError(f"Received invalid argument(s): {invalid_args}")
        label_kwds = {k: v for k, v in kwargs.items() if k in valid_label_kwds}
        draw_hyperedge_labels(H, pos, hyperedge_labels, ax_edges=ax, **label_kwds)

    draw_nodes(
        H,
        pos,
        ax,
        node_fc,
        node_ec,
        node_lw,
        node_size,
        max_order,
        settings,
        node_labels,
        **kwargs,
    )

    # compute axis limits
    _update_lims(pos, ax)

    ax.set_aspect(aspect, "datalim")

    return ax


def draw_multilayer(
    H,
    pos=None,
    ax=None,
    dyad_color="black",
    dyad_lw=0.5,
    edge_fc=None,
    node_fc="white",
    node_ec="black",
    node_lw=0.5,
    node_size=5,
    plane_color="grey",
    max_order=None,
    conn_lines=True,
    conn_lines_style="dotted",
    width=5,
    height=5,
    h_angle=10,
    v_angle=20,
    sep=1,
    **kwargs,
):
    """Draw a hypergraph or simplicial complex visualized in 3D
    showing hyperedges/simplices of different orders on superimposed layers.

    Parameters
    ----------
    H : Hypergraph or SimplicialComplex.
        Higher-order network to plot.
    pos : dict or None, optional
        The positions of the nodes in the multilayer network.
        If None, a default layout will be computed using
        xgi.barycenter_spring_layout(). Default is None.
    ax : matplotlib Axes3DSubplot or None, optional
        The subplot to draw the visualization on.
        If None, a new subplot will be created. Default is None.
    dyad_color : str, dict, iterable, or EdgeStat, optional
        Color of the dyadic links.  If str, use the same color for all edges. If a dict,
        must contain (edge_id: color_str) pairs.  If iterable, assume the colors are
        specified in the same order as the edges are found in H.edges. If EdgeStat, use
        a colormap (specified with dyad_color_cmap) associated to it. By default,
        "black".
    dyad_lw : int, float, dict, iterable, or EdgeStat, optional
        Line width of edges of order 1 (dyadic links).  If int or float, use the same
        width for all edges.  If a dict, must contain (edge_id: width) pairs.  If
        iterable, assume the widths are specified in the same order as the edges are
        found in H.edges. If EdgeStat, use a monotonic linear interpolation defined
        between min_dyad_lw and max_dyad_lw. By default, 0.5.
    edge_fc : str, dict, iterable, or EdgeStat, optional
        Color of the hyperedges.  If str, use the same color for all nodes.  If a dict,
        must contain (edge_id: color_str) pairs.  If other iterable, assume the colors
        are specified in the same order as the hyperedges are found in H.edges. If
        EdgeStat, use the colormap specified with edge_fc_cmap. If None (default), use
        the H.edges.size.
    node_fc : str, dict, iterable, or NodeStat, optional
        Color of the nodes.  If str, use the same color for all nodes.  If a dict, must
        contain (node_id: color_str) pairs.  If other iterable, assume the colors are
        specified in the same order as the nodes are found in H.nodes. If NodeStat, use
        the colormap specified with node_fc_cmap. By default, "white".
    node_ec : str, dict, iterable, or NodeStat, optional
        Color of node borders.  If str, use the same color for all nodes.  If a dict,
        must contain (node_id: color_str) pairs.  If other iterable, assume the colors
        are specified in the same order as the nodes are found in H.nodes. If NodeStat,
        use the colormap specified with node_ec_cmap. By default, "black".
    node_lw : int, float, dict, iterable, or NodeStat, optional
        Line width of the node borders in pixels.  If int or float, use the same width
        for all node borders.  If a dict, must contain (node_id: width) pairs.  If
        iterable, assume the widths are specified in the same order as the nodes are
        found in H.nodes. If NodeStat, use a monotonic linear interpolation defined
        between min_node_lw and max_node_lw. By default, 1.
    node_size : int, float, dict, iterable, or NodeStat, optional
        Radius of the nodes in pixels.  If int or float, use the same radius for all
        nodes.  If a dict, must contain (node_id: radius) pairs.  If iterable, assume
        the radiuses are specified in the same order as the nodes are found in
        H.nodes. If NodeStat, use a monotonic linear interpolation defined between
        min_node_size and max_node_size. By default, 5.
    plane_color : color (str or tuple) or iterable (dict, list, or numpy array), optional
        Color of each plane. If a dict, must contain (edge size: color) pairs.
        By default, "grey".
    max_order : int, optional
        Maximum of hyperedges to plot. If None (default), plots all orders.
    conn_lines : bool, optional
        Whether to draw connections between layers. Default is True.
    conn_lines_style : str, optional
        The linestyle of the connections between layers. Default is 'dotted'.
    width : float, optional
        The width of the figure in inches. Default is 5.
    height : float, optional
        The height of the figure in inches. Default is 5.
    h_angle : float, optional
        The rotation angle around the horizontal axis in degrees. Default is 10.
    v_angle : float, optional
        The rotation angle around the vertical axis in degrees. Default is 0.
    sep : float, optional
        The separation between layers. Default is 1.
    **kwargs : optional args
        Alternate default values. Values that can be overwritten are the following:
        * min_node_size
        * max_node_size
        * min_node_lw
        * max_node_lw
        * min_dyad_lw
        * max_dyad_lw
        * node_fc_cmap
        * node_ec_cmap
        * dyad_color_cmap
        * edge_fc_cmap

    Returns
    -------
    ax : matplotlib Axes3DSubplot
        The subplot with the multilayer network visualization.
    """
    settings = {
        "min_node_size": 10.0,
        "max_node_size": 30.0,
        "min_dyad_lw": 2.0,
        "max_dyad_lw": 10.0,
        "min_node_lw": 1.0,
        "max_node_lw": 5.0,
        "node_fc_cmap": cm.Reds,
        "node_ec_cmap": cm.Greys,
        "edge_fc_cmap": cm.Blues,
        "dyad_color_cmap": cm.Greys,
        "plane_color_cmap": cm.Greys,
    }

    settings.update(kwargs)

    if edge_fc is None:
        edge_fc = H.edges.size

    if pos is None:
        pos = barycenter_spring_layout(H)

    if ax is None:
        _, ax = plt.subplots(
            1, 1, figsize=(width, height), dpi=600, subplot_kw={"projection": "3d"}
        )

    s = unique_edge_sizes(H)
    if max_order is None:
        max_order = max(s) - 1
    else:
        max_order = min(max_order, max(s) - 1)
    min_order = min(s) - 1

    xs, ys = zip(*pos.values())

    dyad_color = _color_arg_to_dict(dyad_color, H.edges, settings["dyad_color_cmap"])
    dyad_lw = _scalar_arg_to_dict(
        dyad_lw, H.edges, settings["min_dyad_lw"], settings["max_dyad_lw"]
    )

    edge_fc = _color_arg_to_dict(edge_fc, H.edges, settings["edge_fc_cmap"])

    node_fc = _color_arg_to_dict(node_fc, H.nodes, settings["node_fc_cmap"])
    node_ec = _color_arg_to_dict(node_ec, H.nodes, settings["node_ec_cmap"])
    node_lw = _scalar_arg_to_dict(
        node_lw,
        H.nodes,
        settings["min_node_lw"],
        settings["max_node_lw"],
    )
    node_size = _scalar_arg_to_dict(
        node_size, H.nodes, settings["min_node_size"], settings["max_node_size"]
    )

    plane_color = _color_arg_to_dict(
        plane_color,
        [i for i in range(min_order, max_order + 1)],
        settings["plane_color_cmap"],
    )

    for id, he in H.edges.members(dtype=dict).items():
        d = len(he) - 1
        zs = d * sep

        # dyads
        if d > max_order:
            continue

        if d == 1:
            he = list(he)
            x1 = [pos[he[0]][0], pos[he[0]][1], zs]
            x2 = [pos[he[1]][0], pos[he[1]][1], zs]
            l = Line3DCollection(
                [(x1, x2)],
                color=dyad_color[id],
                linewidth=dyad_lw[id],
            )
            ax.add_collection3d(l)
        # higher-orders
        else:
            poly = []
            vertices = np.array([[pos[i][0], pos[i][1], zs] for i in he])
            vertices = _CCW_sort(vertices)
            poly.append(vertices)
            poly = Poly3DCollection(
                poly,
                zorder=d - 1,
                color=edge_fc[id],
                alpha=0.5,
                edgecolor=None,
            )
            ax.add_collection3d(poly)

    # now draw by order
    # draw lines connecting points on the different planes
    if conn_lines:
        lines3d_between = [
            (list(pos[i]) + [min_order * sep], list(pos[i]) + [max_order * sep])
            for i in H.nodes
        ]
        between_lines = Line3DCollection(
            lines3d_between,
            zorder=d,
            color=".5",
            alpha=0.4,
            linestyle=conn_lines_style,
            linewidth=1,
        )
        ax.add_collection3d(between_lines)

    (x, y, s, c, ec, lw,) = zip(
        *[
            (
                pos[i][0],
                pos[i][1],
                node_size[i] ** 2,
                node_fc[i],
                node_ec[i],
                node_lw[i],
            )
            for i in H.nodes
        ]
    )
    for d in range(min_order, max_order + 1):
        # draw nodes
        z = [sep * d] * H.num_nodes
        ax.scatter(
            x,
            y,
            z,
            s=s,
            c=c,
            edgecolors=ec,
            linewidths=lw,
            zorder=max_order + 1,
            alpha=1,
        )

        # draw surfaces corresponding to the different orders
        xdiff = np.max(xs) - np.min(xs)
        ydiff = np.max(ys) - np.min(ys)
        ymin = np.min(ys) - ydiff * 0.1
        ymax = np.max(ys) + ydiff * 0.1
        xmin = np.min(xs) - xdiff * 0.1 * (width / height)
        xmax = np.max(xs) + xdiff * 0.1 * (width / height)
        xx, yy = np.meshgrid([xmin, xmax], [ymin, ymax])
        zz = np.zeros(xx.shape) + d * sep
        ax.plot_surface(
            xx,
            yy,
            zz,
            color=plane_color[d],
            alpha=0.1,
            zorder=d,
        )

    ax.view_init(h_angle, v_angle)
    ax.set_ylim(np.min(ys) - ydiff * 0.1, np.max(ys) + ydiff * 0.1)
    ax.set_xlim(np.min(xs) - xdiff * 0.1, np.max(xs) + xdiff * 0.1)
    ax.set_axis_off()

    return ax


def draw_dihypergraph(
    DH,
    ax=None,
    lines_fc=None,
    lines_lw=1.5,
    line_head_width=0.05,
    node_fc="white",
    node_ec="black",
    node_lw=1,
    node_size=15,
    edge_marker_toggle=True,
    edge_marker_fc=None,
    edge_marker_ec=None,
    edge_marker="s",
    edge_marker_lw=1,
    edge_marker_size=15,
    max_order=None,
    node_labels=False,
    hyperedge_labels=False,
    settings=None,
    **kwargs,
):
    """Draw a directed hypergraph

    Parameters
    ----------
    DH : DirectedHypergraph
        The directed hypergraph to draw.
    ax : matplotlib.pyplot.axes, optional
        Axis to draw on. If None (default), get the current axes.
    lines_fc : str, dict, iterable, optional
        Color of the hyperedges (lines). If str, use the same color for all hyperedges.
        If a dict, must contain (hyperedge_id: color_str) pairs. If other iterable,
        assume the colors are specified in the same order as the hyperedges are found
        in DH.edges. If None (default), use the size of the hyperedges.
    lines_lw : int, float, dict, iterable, optional
        Line width of the hyperedges (lines). If int or float, use the same width for
        all hyperedges. If a dict, must contain (hyperedge_id: width) pairs. If other
        iterable, assume the widths are specified in the same order as the hyperedges
        are found in DH.edges. By default, 1.5.
    line_head_width : float, optional
        Length of arrows' heads. By default, 0.05
    node_fc : str, dict, iterable, or NodeStat, optional
        Color of the nodes.  If str, use the same color for all nodes.  If a dict, must
        contain (node_id: color_str) pairs.  If other iterable, assume the colors are
        specified in the same order as the nodes are found in H.nodes. If NodeStat, use
        the colormap specified with node_fc_cmap. By default, "white".
    node_ec : str, dict, iterable, or NodeStat, optional
        Color of node borders.  If str, use the same color for all nodes.  If a dict,
        must contain (node_id: color_str) pairs.  If other iterable, assume the colors
        are specified in the same order as the nodes are found in H.nodes. If NodeStat,
        use the colormap specified with node_ec_cmap. By default, "black".
    node_lw : int, float, dict, iterable, or NodeStat, optional
        Line width of the node borders in pixels.  If int or float, use the same width
        for all node borders.  If a dict, must contain (node_id: width) pairs.  If
        iterable, assume the widths are specified in the same order as the nodes are
        found in H.nodes. If NodeStat, use a monotonic linear interpolation defined
        between min_node_lw and max_node_lw. By default, 1.
    node_size : int, float, dict, iterable, or NodeStat, optional
        Radius of the nodes in pixels.  If int or float, use the same radius for all
        nodes.  If a dict, must contain (node_id: radius) pairs.  If iterable, assume
        the radiuses are specified in the same order as the nodes are found in
        H.nodes. If NodeStat, use a monotonic linear interpolation defined between
        min_node_size and max_node_size. By default, 15.
    edge_marker_toggle: bool, optional
        If True then marker representing the hyperedges are drawn. By default True.
    edge_marker_fc: str, dict, iterable, optional
        Filling color of the hyperedges (markers). If str, use the same color for all hyperedges.
        If a dict, must contain (hyperedge_id: color_str) pairs. If other iterable,
        assume the colors are specified in the same order as the hyperedges are found
        in DH.edges. If None (default), use the size of the hyperedges.
    edge_marker_ec: str, dict, iterable, optional
        Edge color of the hyperedges (markers). If str, use the same color for all hyperedges.
        If a dict, must contain (hyperedge_id: color_str) pairs. If other iterable,
        assume the colors are specified in the same order as the hyperedges are found
        in DH.edges. If None (default), use the size of the hyperedges.
    edge_marker: str, optional
        Marker used for the hyperedges. By default 's' (square marker).
    max_order : int, optional
        Maximum of hyperedges to plot. If None (default), plots all orders.
    node_labels : bool or dict, optional
        If True, draw ids on the nodes. If a dict, must contain (node_id: label) pairs.
        By default, False.
    hyperedge_labels : bool or dict, optional
        If True, draw ids on the hyperedges. If a dict, must contain (edge_id: label)
        pairs.  By default, False.
    **kwargs : optional args
        Alternate default values. Values that can be overwritten are the following:
        * min_node_size
        * max_node_size
        * min_node_lw
        * max_node_lw
        * node_fc_cmap
        * node_ec_cmap
        * min_lines_lw
        * max_lines_lw
        * lines_fc_cmap
        * edge_fc_cmap
        * edge_marker_fc_cmap
        * edge_marker_ec_cmap

    Returns
    -------
    ax : matplotlib.pyplot.axes

    Raises
    ------
    XGIError
        If something different than a DiHypergraph is passed.

    See Also
    --------
    draw
    draw_nodes
    draw_node_labels

    """
    if not isinstance(DH, DiHypergraph):
        raise XGIError("The input must be a DiHypergraph")

    if settings is None:
        settings = {
            "min_node_size": 10.0,
            "max_node_size": 30.0,
            "min_node_lw": 1.0,
            "max_node_lw": 5.0,
            "node_fc_cmap": cm.Reds,
            "node_ec_cmap": cm.Greys,
            "min_lines_lw": 2.0,
            "max_lines_lw": 10.0,
            "lines_fc_cmap": cm.Blues,
            "edge_marker_fc_cmap": cm.Blues,
            "edge_marker_ec_cmap": cm.Greys,
        }

    settings.update(kwargs)

    if ax is None:
        ax = plt.gca()

    ax.get_xaxis().set_ticks([])
    ax.get_yaxis().set_ticks([])
    ax.axis("off")

    # convert to hypergraph in order to use the augmented projection function
    H_conv = convert.convert_to_hypergraph(DH)

    if not max_order:
        max_order = max_edge_order(H_conv)

    lines_lw = _scalar_arg_to_dict(
        lines_lw, H_conv.edges, settings["min_lines_lw"], settings["max_lines_lw"]
    )

    if lines_fc is None:
        lines_fc = H_conv.edges.size

    lines_fc = _color_arg_to_dict(lines_fc, H_conv.edges, settings["lines_fc_cmap"])

    if edge_marker_fc is None:
        edge_marker_fc = H_conv.edges.size

    edge_marker_fc = _color_arg_to_dict(
        edge_marker_fc, H_conv.edges, settings["edge_marker_fc_cmap"]
    )

    if edge_marker_ec is None:
        edge_marker_ec = H_conv.edges.size

    edge_marker_ec = _color_arg_to_dict(
        edge_marker_ec, H_conv.edges, settings["edge_marker_ec_cmap"]
    )

    node_size = _scalar_arg_to_dict(
        node_size, H_conv.nodes, settings["min_node_size"], settings["max_node_size"]
    )

    G_aug = _augmented_projection(H_conv)
    for dyad in H_conv.edges.filterby("size", 2).members():
        try:
            index = max(n for n in G_aug.nodes if isinstance(n, int)) + 1
        except ValueError:
            # The list of node-labels has no integers, so I start from 0
            index = 0
        G_aug.add_edges_from([[list(dyad)[0], index], [list(dyad)[1], index]])

    phantom_nodes = [n for n in list(G_aug.nodes) if n not in list(H_conv.nodes)]
    pos = spring_layout(G_aug)

    for id, he in DH.edges.members(dtype=dict).items():
        d = len(he) - 1
        if d > 0:
            # identify the center of the edge in the augemented projection
            center = [n for n in phantom_nodes if set(G_aug.neighbors(n)) == he][0]
            x_center, y_center = pos[center]
            for node in DH.edges.dimembers(id)[0]:
                x_coords = [pos[node][0], x_center]
                y_coords = [pos[node][1], y_center]
                line = plt.Line2D(
                    x_coords,
                    y_coords,
                    color=lines_fc[id],
                    lw=lines_lw[id],
                    zorder=max_order - d,
                )
                ax.add_line(line)
            for node in DH.edges.dimembers(id)[1]:
                dx, dy = pos[node][0] - x_center, pos[node][1] - y_center
                # the following to avoid the point of the arrow overlapping the node
                distance = np.hypot(dx, dy)
                direction_vector = np.array([dx, dy]) / distance
                shortened_distance = (
                    distance - node_size[node] * 0.003
                )  # Calculate the shortened length
                dx = direction_vector[0] * shortened_distance
                dy = direction_vector[1] * shortened_distance
                arrow = FancyArrow(
                    x_center,
                    y_center,
                    dx,
                    dy,
                    color=lines_fc[id],
                    width=lines_lw[id] * 0.001,
                    length_includes_head=True,
                    head_width=line_head_width,
                    zorder=max_order - d,
                )
                ax.add_patch(arrow)
            if edge_marker_toggle:
                ax.scatter(
                    x=x_center,
                    y=y_center,
                    marker=edge_marker,
                    s=edge_marker_size**2,
                    c=edge_marker_fc[id],
                    edgecolors=edge_marker_ec[id],
                    linewidths=edge_marker_lw,
                    zorder=max_order,
                )

    if hyperedge_labels:
        # Get all valid keywords by inspecting the signatures of draw_node_labels
        valid_label_kwds = signature(draw_hyperedge_labels).parameters.keys()
        # Remove the arguments of this function (draw_networkx)
        valid_label_kwds = valid_label_kwds - {"H", "pos", "ax", "hyperedge_labels"}
        if any([k not in valid_label_kwds for k in kwargs]):
            invalid_args = ", ".join([k for k in kwargs if k not in valid_label_kwds])
            raise ValueError(f"Received invalid argument(s): {invalid_args}")
        label_kwds = {k: v for k, v in kwargs.items() if k in valid_label_kwds}
        if "font_size_edges" not in label_kwds:
            label_kwds["font_size_edges"] = 6
        draw_hyperedge_labels(H_conv, pos, hyperedge_labels, ax_edges=ax, **label_kwds)

    draw_nodes(
        H_conv,
        pos,
        ax,
        node_fc,
        node_ec,
        node_lw,
        node_size,
        max_order,
        settings,
        node_labels,
        **kwargs,
    )

    # compute axis limits
    _update_lims(pos, ax)

    return ax<|MERGE_RESOLUTION|>--- conflicted
+++ resolved
@@ -15,10 +15,6 @@
 from ..algorithms import max_edge_order, unique_edge_sizes
 from ..core import DiHypergraph, Hypergraph, SimplicialComplex
 from ..exception import XGIError
-<<<<<<< HEAD
-from ..stats import IDStat
-=======
->>>>>>> 52e6aaca
 from .draw_utils import (
     _CCW_sort,
     _color_arg_to_dict,
@@ -121,11 +117,8 @@
     aspect : {"auto", "equal"} or float, optional
         Set the aspect ratio of the axes scaling, i.e. y/x-scale. `aspect` is passed
         directly to matplotlib's `ax.set_aspect()`. Default is `equal`. See full
-<<<<<<< HEAD
-=======
         Set the aspect ratio of the axes scaling, i.e. y/x-scale. `aspect` is passed
         directly to matplotlib's `ax.set_aspect()`. Default is `equal`. See full
->>>>>>> 52e6aaca
         description at
         https://matplotlib.org/stable/api/_as_gen/matplotlib.axes.Axes.set_aspect.html
     **kwargs : optional args
